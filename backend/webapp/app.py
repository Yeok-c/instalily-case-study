from flask import Flask, render_template, request, jsonify, send_from_directory
from flask_socketio import SocketIO, emit
from flask_cors import CORS

from cosmos import test_upload_json_files, run_cosmos_queries as run_queries
from azure_openai_agent import query_azure_openai_with_history

import os

app = Flask(__name__, static_folder='static', static_url_path='')
# Enable CORS properly with specific origins
CORS(app, resources={r"/api/*": {"origins": "*"}})

socket = SocketIO(
    app,
    cors_allowed_origins="*",
    transports=["websocket", "polling"]
)

# Add to app.py
@app.route("/api/health", methods=["GET"])
def health_check():
    return jsonify({"status": "ok", "message": "API is running"}), 200

# Update the API endpoint to handle conversation history
@app.route("/api/query", methods=["POST"])
def api_query():
    try:
        data = request.json
        if not data or "query" not in data:
            return jsonify({"error": "Invalid request. 'query' field is required"}), 400
        
        # Process query without socket.io
        class OutputCollector:
            def __init__(self):
                self.messages = []
            
            def collect(self, message, isCode=False):
                self.messages.append(message)
        
        collector = OutputCollector()
        
        # Extract conversation history if available
        conversation_history = data.get("conversation_history", [])
        
        # Pass the conversation history to the Azure OpenAI agent
        result = query_azure_openai_with_history(data["query"], conversation_history, collector.collect)
        
        # Return the result as JSON
        return jsonify({"response": result, "debug_logs": collector.messages})
    except Exception as e:
        print(f"API Error: {str(e)}")
        return jsonify({"error": str(e)}), 500

<<<<<<< HEAD
@socket.on("start", namespace="/cosmos-db-nosql")
def start(data):
    emitOutput("Current Status:\tStarting...")
    test_upload_json_files(emitOutput)
    
@socket.on("run_queries", namespace="/cosmos-db-nosql")
def run_cosmos_queries_handler(data=None):
    emitOutput("Current Status:\tRunning queries...")
    run_queries(emitOutput)

def emitOutput(message, isCode=False):
    emit("new_message", {"message": message, "code": isCode})

=======
# Make sure this is below the API routes
@app.route('/', defaults={'path': ''})
@app.route('/<path:path>')
def serve_react(path):
    if path != "" and os.path.exists(app.static_folder + '/' + path):
        return send_from_directory(app.static_folder, path)
    else:
        return send_from_directory(app.static_folder, 'index.html')
>>>>>>> cae2a950

if __name__ == "__main__":
    port = int(os.getenv("PORT", default=5000))
    debug = os.getenv("DEBUG", default="True").lower() == "true"
    
    print(f"Starting server on port {port}, debug={debug}")
    socket.run(
        app,
        host="0.0.0.0",
        port=port,
        debug=debug
    )<|MERGE_RESOLUTION|>--- conflicted
+++ resolved
@@ -52,21 +52,6 @@
         print(f"API Error: {str(e)}")
         return jsonify({"error": str(e)}), 500
 
-<<<<<<< HEAD
-@socket.on("start", namespace="/cosmos-db-nosql")
-def start(data):
-    emitOutput("Current Status:\tStarting...")
-    test_upload_json_files(emitOutput)
-    
-@socket.on("run_queries", namespace="/cosmos-db-nosql")
-def run_cosmos_queries_handler(data=None):
-    emitOutput("Current Status:\tRunning queries...")
-    run_queries(emitOutput)
-
-def emitOutput(message, isCode=False):
-    emit("new_message", {"message": message, "code": isCode})
-
-=======
 # Make sure this is below the API routes
 @app.route('/', defaults={'path': ''})
 @app.route('/<path:path>')
@@ -75,7 +60,6 @@
         return send_from_directory(app.static_folder, path)
     else:
         return send_from_directory(app.static_folder, 'index.html')
->>>>>>> cae2a950
 
 if __name__ == "__main__":
     port = int(os.getenv("PORT", default=5000))
